module Components.Navbar

open Fable.React
open Fable.React.Props
open Fulma
open Util.Helpers
open Util.Literals

let navButton classy href faClass txt =
  Control.div [] 
    [ a 
        [ Class (sprintf "button %s" classy); Href href ] 
        [ span [Class "icon"] [ i [Class (sprintf "fa %s" faClass)] [] ]
          span [] [str txt ]
        ] ]

let navButtons =
  Navbar.Item.div []
    [ Field.div [ Field.IsGrouped ]
        [ navButton "twitter" "https://twitter.com/FableCompiler" "fa-twitter" "Share the love!"
          navButton "github" "https://gitter.im/fable-compiler/Fable" "fa-comments" "Chat"
          navButton "github" "https://github.com/fable-compiler/Fable" "fa-github" "Github" ] ]

let menuItem label page currentPage =

  a 
    [
      classList [
        "navbar-item", true
        "is-active", System.String.Compare(page, currentPage, true) = 0
      ]
      Href page
    ] [ str label]

let root currentPage =
  Navbar.navbar [] 
    [ Navbar.Brand.div [] 
<<<<<<< HEAD
        [ Navbar.Item.div 
            [ Navbar.Item.Modifiers [ Modifier.TextSize (Screen.All, TextSize.Is4) ] 
              Navbar.Item.Props [ Style [ BackgroundColor "rgba(0,0,0,0.5)"; FontWeight 600.]] ]
            [ a [Href "/"; Style [Color "dodgerblue"]] [str "Fable"] ]
=======
        [ Navbar.Item.a [
            Navbar.Item.Modifiers [ Modifier.TextSize (Screen.All, TextSize.Is4) ] 
            Navbar.Item.Props [
                Href "/"
                Style [
                    BackgroundColor "rgba(0,0,0,0.5)"
                    Color "dodgerblue"
                    FontWeight 600.
                ]
            ]
          ] [ str "Fable" ]
>>>>>>> 26d4f465
            
          Navbar.burger
            [ Props [ Data("target", Navbar.MenuId) ]]
            [ span [] []
              span [] []
              span [] [] ] ]

      div [Id Navbar.MenuId; classList ["navbar-menu", true] ] [
        Navbar.Start.div [] [
            menuItem "Docs" Navbar.Docs currentPage
            menuItem "Try" Navbar.Repl currentPage
            menuItem "Blog" Navbar.Blog currentPage
    //        menuItem "FAQ" Navbar.FAQ currentPage
            menuItem "FableConf" Navbar.FableConf currentPage
            menuItem "GitHub" Navbar.GitHub currentPage
        ]
        //div [Class "navbar-end"] [navButtons]
    ]
  ]<|MERGE_RESOLUTION|>--- conflicted
+++ resolved
@@ -35,12 +35,6 @@
 let root currentPage =
   Navbar.navbar [] 
     [ Navbar.Brand.div [] 
-<<<<<<< HEAD
-        [ Navbar.Item.div 
-            [ Navbar.Item.Modifiers [ Modifier.TextSize (Screen.All, TextSize.Is4) ] 
-              Navbar.Item.Props [ Style [ BackgroundColor "rgba(0,0,0,0.5)"; FontWeight 600.]] ]
-            [ a [Href "/"; Style [Color "dodgerblue"]] [str "Fable"] ]
-=======
         [ Navbar.Item.a [
             Navbar.Item.Modifiers [ Modifier.TextSize (Screen.All, TextSize.Is4) ] 
             Navbar.Item.Props [
@@ -52,7 +46,6 @@
                 ]
             ]
           ] [ str "Fable" ]
->>>>>>> 26d4f465
             
           Navbar.burger
             [ Props [ Data("target", Navbar.MenuId) ]]
